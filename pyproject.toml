[project]
name = "repl-nix-workspace"
version = "0.1.0"
description = "Add your description here"
requires-python = ">=3.11"
dependencies = [
    "openpyxl>=3.1.5",
    # Corporate PyPI mirror currently provides pandas up to 2.0.3
    "pandas>=2.0,<2.1",
<<<<<<< HEAD
    # Corporate PyPI mirror currently provides Playwright up to 1.48.0
    "playwright>=1.45,<1.49",
=======
    "playwright>=1.55.0",
>>>>>>> 648d9455
    "httpx>=0.27.0",
    "streamlit>=1.50.0",
    "trafilatura>=2.0.0",
    "xlsxwriter>=3.2.9",
]<|MERGE_RESOLUTION|>--- conflicted
+++ resolved
@@ -7,12 +7,10 @@
     "openpyxl>=3.1.5",
     # Corporate PyPI mirror currently provides pandas up to 2.0.3
     "pandas>=2.0,<2.1",
-<<<<<<< HEAD
+
     # Corporate PyPI mirror currently provides Playwright up to 1.48.0
     "playwright>=1.45,<1.49",
-=======
-    "playwright>=1.55.0",
->>>>>>> 648d9455
+
     "httpx>=0.27.0",
     "streamlit>=1.50.0",
     "trafilatura>=2.0.0",
